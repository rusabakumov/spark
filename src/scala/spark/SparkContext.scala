--- conflicted
+++ resolved
@@ -45,11 +45,6 @@
   def textFile(path: String): RDD[String] =
     new HadoopTextFile(this, path)
 
-<<<<<<< HEAD
-  // TODO: Keep around a weak hash map of values to Cached versions?
-  def broadcast[T](value: T) = new CentralizedHDFSBroadcast(value, local)
-  // def broadcast[T](value: T) = new ChainedStreamingBroadcast(value, local)
-=======
   /** Get an RDD for a Hadoop file with an arbitrary InputFormat */
   def hadoopFile[K, V](path: String,
                        inputFormatClass: Class[_ <: InputFormat[K, V]],
@@ -58,7 +53,6 @@
       : RDD[(K, V)] = {
     new HadoopFile(this, path, inputFormatClass, keyClass, valueClass)
   }
->>>>>>> b940164d
 
   /**
    * Smarter version of hadoopFile() that uses class manifests to figure out
